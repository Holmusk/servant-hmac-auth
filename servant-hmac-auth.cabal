cabal-version:       2.4
name:                servant-hmac-auth
version:             0.1.1
synopsis:            Servant authentication with HMAC
description:         Servant authentication with HMAC. See README.md for usage example.
homepage:            https://github.com/holmusk/servant-hmac-auth
bug-reports:         https://github.com/holmusk/servant-hmac-auth/issues
license:             MIT
license-file:        LICENSE
author:              Holmusk
maintainer:          tech@holmusk.com
copyright:           2018 Holmusk
category:            Web, Cryptography
build-type:          Simple
extra-doc-files:     README.md
                   , CHANGELOG.md
tested-with:         GHC == 8.6.5
                     GHC == 8.8.3

source-repository head
  type:                git
  location:            https://github.com/holmusk/servant-hmac-auth.git

common common-options
  build-depends:       base >= 4.11.1.0 && < 4.15

  ghc-options:         -Wall
                       -Wincomplete-uni-patterns
                       -Wincomplete-record-updates
                       -Wcompat
                       -Widentities
                       -Wredundant-constraints
                       -Wpartial-fields
                       -fhide-source-paths

  default-language:    Haskell2010
  default-extensions:  BangPatterns
                       ConstraintKinds
                       DataKinds
                       DeriveGeneric
                       DerivingStrategies
                       DerivingVia
                       FlexibleContexts
                       FlexibleInstances
                       GeneralizedNewtypeDeriving
                       InstanceSigs
                       KindSignatures
                       LambdaCase
                       MultiParamTypeClasses
                       OverloadedStrings
                       OverloadedLabels
                       RecordWildCards
                       ScopedTypeVariables
                       TypeApplications
                       TypeFamilies
                       TypeOperators
                       ViewPatterns

library
  import:              common-options
  hs-source-dirs:      src
  exposed-modules:     Servant.Auth.Hmac
                           Servant.Auth.Hmac.Crypto
                           Servant.Auth.Hmac.Client
                           Servant.Auth.Hmac.Server

  build-depends:       base64-bytestring ^>= 1.0
                     , binary ^>= 0.8
                     , bytestring ^>= 0.10
                     , case-insensitive ^>= 1.2
                     , containers >= 0.5.7 && < 0.7
<<<<<<< HEAD
                     , cryptonite >= 0.25 && < 0.30
=======
                     , cryptonite ^>= 0.26
>>>>>>> 876919ed
                     , http-types ^>= 0.12
                     , http-client >= 0.6.4 && < 0.8
                     , memory >= 0.15 && < 0.17
                     , mtl ^>= 2.2.2
                     , servant ^>= 0.18
                     , servant-client ^>= 0.18
                     , servant-client-core ^>= 0.18
                     , servant-server ^>= 0.18
                     , transformers ^>= 0.5
                     , wai ^>= 3.2.2.1

test-suite servant-hmac-auth-test
  import:              common-options
  type:                exitcode-stdio-1.0
  hs-source-dirs:      test
  main-is:             Spec.hs
  ghc-options:         -threaded -rtsopts -with-rtsopts=-N
  build-depends:       servant-hmac-auth<|MERGE_RESOLUTION|>--- conflicted
+++ resolved
@@ -69,11 +69,7 @@
                      , bytestring ^>= 0.10
                      , case-insensitive ^>= 1.2
                      , containers >= 0.5.7 && < 0.7
-<<<<<<< HEAD
-                     , cryptonite >= 0.25 && < 0.30
-=======
-                     , cryptonite ^>= 0.26
->>>>>>> 876919ed
+                     , cryptonite >= 0.26 && < 0.30
                      , http-types ^>= 0.12
                      , http-client >= 0.6.4 && < 0.8
                      , memory >= 0.15 && < 0.17
